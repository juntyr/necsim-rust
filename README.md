--- conflicted
+++ resolved
@@ -40,20 +40,11 @@
 ```
 necsim-rust is written in the [Rust language](https://www.rust-lang.org/tools/install), which must be installed in your `PATH` first. necsim-rust includes a `rust-toolchain` file that configures Rust to use a working nightly toolchain version and install all components required for compilation. If you want to use necsim-rust on a target different than `x86_64-unknown-linux-gnu`, please update the [rust-toolchain](rust-toolchain) config file accordingly.
 
-<<<<<<< HEAD
-If you also want to use the CUDA-based algorithm, it is **required** that you also install the following:
-```shell
-cargo install ptx-linker --force --locked
-```
-
-Finally, the `necsim-plugins-species` reporter depends on `libsqlite3-dev`, and the `necsim-plugins-tskit` reporter and the `necsim-partitioning-mpi` parallelisation backend (enabled with the `mpi-partitioning` feature) depend on `libclang-dev`. You can install these optional packages using
+The `necsim-plugins-species` reporter depends on `libsqlite3-dev`, and the `necsim-plugins-tskit` reporter and the `necsim-partitioning-mpi` parallelisation backend (enabled with the `mpi-partitioning` feature) depend on `libclang-dev`. You can install these optional packages using
 ```shell
 sudo apt-get install libclang-dev libsqlite3-dev
 ```
 
-
-=======
->>>>>>> 134149a9
 ## Installation
 
 To install `rustcoalescence`, you need to decide which algorithms you want to compile with it. You can enable the provided algorithms by enabling their corresponding features. For instance, to compile all CPU-based algorithms with all scenarios, you can use
